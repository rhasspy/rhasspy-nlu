"""Test cases for ini/JSGF grammar parser."""
import unittest

from rhasspynlu.ini_jsgf import get_intent_counts, parse_ini, split_rules
<<<<<<< HEAD
from rhasspynlu.jsgf import (Sentence, Sequence, SequenceType, Word,
                             walk_expression)
=======
from rhasspynlu.jsgf import Sentence, Sequence, SequenceType, Word, walk_expression
>>>>>>> d7e9f27b


class IniJsgfTestCase(unittest.TestCase):
    """Test cases for ini/JSGF grammar parser."""

    def test_parse(self):
        """Test ini/JSGF parser."""
        ini_text = """
        [TestIntent1]
        this is a test

        [TestIntent2]
        this is another test
        """

        intents = parse_ini(ini_text)
        self.assertEqual(
            intents,
            {
                "TestIntent1": [
                    Sentence(
                        text="this is a test",
                        items=[Word("this"), Word("is"), Word("a"), Word("test")],
                    )
                ],
                "TestIntent2": [
                    Sentence(
                        text="this is another test",
                        items=[Word("this"), Word("is"), Word("another"), Word("test")],
                    )
                ],
            },
        )

    def test_escape(self):
        """Test escaped optional."""
        ini_text = """
        [TestIntent1]
        \\[this] is a test
        """

        intents = parse_ini(ini_text)
        self.assertEqual(
            intents,
            {
                "TestIntent1": [
                    Sentence(
                        text="[this] is a test",
                        items=[
                            Sequence(
                                text="this",
                                type=SequenceType.ALTERNATIVE,
                                items=[Word("this"), Word("")],
                            ),
                            Word("is"),
                            Word("a"),
                            Word("test"),
                        ],
                    )
                ]
            },
        )

    def test_intent_counts(self):
        """Test sentence counts by intent."""
        ini_text = """
        [TestIntent1]
        this [is] [a] test
        this is [another] test

        [TestIntent2]
        this is (my | your| another) test
        """

        intents = parse_ini(ini_text)
        intent_counts = get_intent_counts(intents)
        self.assertEqual(
            intent_counts,
            {
                "TestIntent1": (1 * 2 * 2 * 1) + (1 * 1 * 2 * 1),
                "TestIntent2": (1 * 1 * 3 * 1),
            },
        )

    def test_transform(self):
        """Test sentence transform."""
        ini_text = """
        [TestIntent1]
        THIS IS A TEST
        """

        intents = parse_ini(ini_text, sentence_transform=str.lower)
        self.assertEqual(
            intents,
            {
                "TestIntent1": [
                    Sentence(
                        text="this is a test",
                        items=[Word("this"), Word("is"), Word("a"), Word("test")],
                    )
                ]
            },
        )

    def test_intent_filter(self):
        """Test filtering intents."""
        ini_text = """
        [TestIntent1]
        this is a test

        [TestIntent2]
        this is another test
        """

        intents = parse_ini(ini_text, intent_filter=lambda n: n != "TestIntent2")
        self.assertEqual(
            intents,
            {
                "TestIntent1": [
                    Sentence(
                        text="this is a test",
                        items=[Word("this"), Word("is"), Word("a"), Word("test")],
                    )
                ]
            },
        )

    def test_walk(self):
        """Test Expression.walk with rule and slot reference."""
        ini_text = """
        [SetAlarm]
        minutes = $minute minutes
        set alarm for <minutes>
        """

        intents = parse_ini(ini_text)
        sentences, replacements = split_rules(intents)
        replacements["$minute"] = [Sentence.parse("2 | 3")]

        def num2words(word):
            if not isinstance(word, Word):
                return

            try:
                n = int(word.text)
                if n == 2:
                    word.text = "two"
                    word.substitution = "2"
                elif n == 3:
                    word.text = "three"
                    word.substitution = "3"
            except ValueError:
                pass

        for s in sentences["SetAlarm"]:
            walk_expression(s, num2words, replacements)

        # Verify minute digits were replaced
        minute = replacements["$minute"][0]
        self.assertEqual(
            minute,
            Sentence(
                text="2 | 3",
                type=SequenceType.ALTERNATIVE,
                items=[Word("two", substitution="2"), Word("three", substitution="3")],
            ),
        )


# -----------------------------------------------------------------------------

if __name__ == "__main__":
    unittest.main()<|MERGE_RESOLUTION|>--- conflicted
+++ resolved
@@ -2,12 +2,7 @@
 import unittest
 
 from rhasspynlu.ini_jsgf import get_intent_counts, parse_ini, split_rules
-<<<<<<< HEAD
-from rhasspynlu.jsgf import (Sentence, Sequence, SequenceType, Word,
-                             walk_expression)
-=======
 from rhasspynlu.jsgf import Sentence, Sequence, SequenceType, Word, walk_expression
->>>>>>> d7e9f27b
 
 
 class IniJsgfTestCase(unittest.TestCase):
