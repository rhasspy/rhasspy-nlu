"""Utilities for Rhasspy natural language understanding."""

from .arpa_lm import arpa_to_fst, fst_to_arpa
from .fsticuffs import recognize
from .ini_jsgf import parse_ini
from .jsgf import Rule, Sentence
<<<<<<< HEAD
from .jsgf_graph import (graph_to_fst, graph_to_json, intents_to_graph,
                         json_to_graph)
from .ngram import get_intent_ngram_counts
=======
from .jsgf_graph import graph_to_fst, graph_to_json, intents_to_graph, json_to_graph
>>>>>>> d7e9f27b
<|MERGE_RESOLUTION|>--- conflicted
+++ resolved
@@ -4,10 +4,5 @@
 from .fsticuffs import recognize
 from .ini_jsgf import parse_ini
 from .jsgf import Rule, Sentence
-<<<<<<< HEAD
-from .jsgf_graph import (graph_to_fst, graph_to_json, intents_to_graph,
-                         json_to_graph)
-from .ngram import get_intent_ngram_counts
-=======
 from .jsgf_graph import graph_to_fst, graph_to_json, intents_to_graph, json_to_graph
->>>>>>> d7e9f27b
+from .ngram import get_intent_ngram_counts