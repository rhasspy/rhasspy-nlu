--- conflicted
+++ resolved
@@ -502,15 +502,11 @@
         edge_data = graph[last_node][next_node]
         olabel = edge_data.get("olabel") or ""
 
-<<<<<<< HEAD
-        if olabel[:9] == "__label__":
-=======
-        if olabel.startswith("__unpack__"):
+        if olabel[:10] == ("__unpack__"):
             # Decode payload as base64-encoded bytestring
             olabel = base64.decodebytes(olabel[10:].encode()).decode()
 
-        if olabel.startswith("__label__"):
->>>>>>> 4877d615
+        if olabel[:9] == "__label__":
             # Intent name
             assert recognition.intent is not None
             recognition.intent.name = olabel[9:]
