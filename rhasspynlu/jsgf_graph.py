--- conflicted
+++ resolved
@@ -8,10 +8,6 @@
 import networkx as nx
 
 from .ini_jsgf import get_intent_counts, split_rules
-<<<<<<< HEAD
-from .jsgf import (Expression, Rule, RuleReference, Sentence, Sequence,
-                   SequenceType, SlotReference, Substitutable, Taggable, Word)
-=======
 from .jsgf import (
     Expression,
     Rule,
@@ -24,7 +20,6 @@
     Taggable,
     Word,
 )
->>>>>>> d7e9f27b
 
 # -----------------------------------------------------------------------------
 
