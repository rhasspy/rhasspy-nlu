<<<<<<< HEAD
"""Set up for rhasspynlu"""
=======
"""Setup script for rhasspy-hermes package"""
>>>>>>> d7e9f27b
import os

import setuptools

this_dir = os.path.abspath(os.path.dirname(__file__))
with open(os.path.join(this_dir, "README.md"), "r") as readme_file:
    long_description = readme_file.read()

with open("requirements.txt", "r") as requirements_file:
    requirements = requirements_file.read().splitlines()

with open("VERSION", "r") as version_file:
    version = version_file.read().strip()

setuptools.setup(
    name="rhasspy-nlu",
    version=version,
    author="Michael Hansen",
    author_email="hansen.mike@gmail.com",
    url="https://github.com/synesthesiam/rhasspy-nlu",
    packages=setuptools.find_packages(),
    package_data={"rhasspynlu": ["py.typed"]},
    install_requires=requirements,
    classifiers=[
        "Programming Language :: Python :: 3",
        "License :: OSI Approved :: MIT License",
    ],
    long_description=long_description,
    long_description_content_type="text/markdown",
    python_requires=">=3.6",
)<|MERGE_RESOLUTION|>--- conflicted
+++ resolved
@@ -1,8 +1,4 @@
-<<<<<<< HEAD
-"""Set up for rhasspynlu"""
-=======
-"""Setup script for rhasspy-hermes package"""
->>>>>>> d7e9f27b
+"""Setup script for rhasspynlu"""
 import os
 
 import setuptools
