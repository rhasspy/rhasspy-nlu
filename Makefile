<<<<<<< HEAD
PYTHON_FILES = rhasspynlu/*.py tests/*.py *.py

.PHONY: black check test dist venv

black:
	black .
=======
SOURCE = rhasspynlu
PYTHON_FILES = $(SOURCE)/*.py tests/*.py *.py

.PHONY: reformat check test dist venv

reformat:
	black .
	isort $(PYTHON_FILES)
>>>>>>> d7e9f27b

check:
	flake8 $(PYTHON_FILES)
	pylint $(PYTHON_FILES)
	mypy $(PYTHON_FILES)
	black --check .
<<<<<<< HEAD
	yamllint .
	isort $(PYTHON_FILES)
	pip list --outdated

test:
	python3 -m unittest \
        tests.test_jsgf \
        tests.test_ini_jsgf \
        tests.test_jsgf_graph \
        tests.test_fsticuffs \
        tests.test_ngram
=======
	isort --check-only $(PYTHON_FILES)
	yamllint .
	pip list --outdated

test:
	coverage run --source=$(SOURCE) -m unittest
	coverage report -m
	coverage xml
>>>>>>> d7e9f27b

venv:
	rm -rf .venv/
	python3 -m venv .venv
	.venv/bin/pip3 install --upgrade pip
	.venv/bin/pip3 install wheel setuptools
	.venv/bin/pip3 install -r requirements.txt
	.venv/bin/pip3 install -r requirements_dev.txt

dist:
	python3 setup.py sdist<|MERGE_RESOLUTION|>--- conflicted
+++ resolved
@@ -1,11 +1,3 @@
-<<<<<<< HEAD
-PYTHON_FILES = rhasspynlu/*.py tests/*.py *.py
-
-.PHONY: black check test dist venv
-
-black:
-	black .
-=======
 SOURCE = rhasspynlu
 PYTHON_FILES = $(SOURCE)/*.py tests/*.py *.py
 
@@ -14,26 +6,12 @@
 reformat:
 	black .
 	isort $(PYTHON_FILES)
->>>>>>> d7e9f27b
 
 check:
 	flake8 $(PYTHON_FILES)
 	pylint $(PYTHON_FILES)
 	mypy $(PYTHON_FILES)
 	black --check .
-<<<<<<< HEAD
-	yamllint .
-	isort $(PYTHON_FILES)
-	pip list --outdated
-
-test:
-	python3 -m unittest \
-        tests.test_jsgf \
-        tests.test_ini_jsgf \
-        tests.test_jsgf_graph \
-        tests.test_fsticuffs \
-        tests.test_ngram
-=======
 	isort --check-only $(PYTHON_FILES)
 	yamllint .
 	pip list --outdated
@@ -42,7 +20,6 @@
 	coverage run --source=$(SOURCE) -m unittest
 	coverage report -m
 	coverage xml
->>>>>>> d7e9f27b
 
 venv:
 	rm -rf .venv/
